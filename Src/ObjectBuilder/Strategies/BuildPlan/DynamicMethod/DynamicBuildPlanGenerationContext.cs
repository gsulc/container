﻿// Copyright (c) Microsoft Corporation. All rights reserved. See License.txt in the project root for license information.

using System;
using System.Collections.Generic;
using System.Diagnostics.CodeAnalysis;
using System.Linq;
using System.Linq.Expressions;
using System.Reflection;
using Microsoft.Practices.Unity.Utility;

namespace Microsoft.Practices.ObjectBuilder2
{
    /// <summary>
    /// 
    /// </summary>
    public class DynamicBuildPlanGenerationContext
    {
        private readonly Type typeToBuild;
        private readonly ParameterExpression contextParameter;
        private readonly Queue<Expression> buildPlanExpressions;

        private static readonly MethodInfo ResolveDependencyMethod =
            StaticReflection.GetMethodInfo((IDependencyResolverPolicy r) => r.Resolve(null));

        private static readonly MethodInfo GetResolverMethod =
            StaticReflection.GetMethodInfo(() => GetResolver(null, null, (IDependencyResolverPolicy)null));

        private static readonly MemberInfo GetBuildContextExistingObjectProperty =
            StaticReflection.GetMemberInfo((IBuilderContext c) => c.Existing);

        /// <summary>
        /// 
        /// </summary>
        /// <param name="typeToBuild"></param>
        public DynamicBuildPlanGenerationContext(Type typeToBuild)
        {
            this.typeToBuild = typeToBuild;
            contextParameter = Expression.Parameter(typeof(IBuilderContext), "context");
            buildPlanExpressions = new Queue<Expression>();
        }

        /// <summary>
        /// The type that is to be built with the dynamic build plan.
        /// </summary>
        public Type TypeToBuild
        {
            get { return this.typeToBuild; }
        }

        /// <summary>
        /// The context parameter representing the <see cref="IBuilderContext"/> used when the build plan is executed.
        /// </summary>
        public ParameterExpression ContextParameter
        {
            get { return this.contextParameter; }
        }

        /// <summary>
        /// 
        /// </summary>
        /// <param name="expression"></param>
        public void AddToBuildPlan(Expression expression)
        {
            this.buildPlanExpressions.Enqueue(expression);
        }

        /// <summary>
        /// 
        /// </summary>
        /// <param name="resolver"></param>
        /// <param name="parameterType"></param>
        /// <param name="setOperationExpression"></param>
        /// <returns></returns>
        public Expression CreateParameterExpression(IDependencyResolverPolicy resolver, Type parameterType, Expression setOperationExpression)
        {
            // The intent of this is to create a parameter resolving expression block.  The following
            // psuedo code will hopefully make it clearer as to what we're trying to accomplish (of course actual code
            // trumps comments):
            //  object priorOperation = context.CurrentOperation;
            //  SetCurrentOperation
            //  var resolver = GetResolver([context], [paramType], [key])
            //  var dependencyResult = resolver.ResolveDependency([context]);   
            //  context.CurrentOperation = priorOperation;
            //  dependencyResult ; // return item from Block

            var savedOperationExpression = Expression.Parameter(typeof(object));
            var resolvedObjectExpression = Expression.Parameter(parameterType);
            return
                Expression.Block(
                    new[] { savedOperationExpression, resolvedObjectExpression },
                    SaveCurrentOperationExpression(savedOperationExpression),
                    setOperationExpression,
                    Expression.Assign(
                        resolvedObjectExpression,
                        GetResolveDependencyExpression(parameterType, resolver)),
                    RestoreCurrentOperationExpression(savedOperationExpression),
                    resolvedObjectExpression);
        }

        internal Expression GetExistingObjectExpression()
        {
            return Expression.MakeMemberAccess(ContextParameter,
                                                GetBuildContextExistingObjectProperty);
        }

        internal Expression GetClearCurrentOperationExpression()
        {
            return Expression.Assign(
                               Expression.Property(ContextParameter, typeof(IBuilderContext).GetTypeInfo().GetDeclaredProperty("CurrentOperation")),
                               Expression.Constant(null));
        }

        internal Expression GetResolveDependencyExpression(Type dependencyType, IDependencyResolverPolicy resolver)
        {
            return Expression.Convert(
                           Expression.Call(
                               Expression.Call(null,
                                               GetResolverMethod,
                                               ContextParameter,
                                               Expression.Constant(dependencyType, typeof(Type)),
                                               Expression.Constant(resolver, typeof(IDependencyResolverPolicy))),
                               ResolveDependencyMethod,
                               ContextParameter),
                           dependencyType);
        }

        internal DynamicBuildPlanMethod GetBuildMethod()
        {
            var planDelegate = (Func<IBuilderContext, object>)
                Expression.Lambda(
                    Expression.Block(
                        buildPlanExpressions.Concat(new[] { GetExistingObjectExpression() })),
                        ContextParameter)
                .Compile();

            return (context) =>
                {
                    try
                    {
                        context.Existing = planDelegate(context);
                    }
                    catch (TargetInvocationException e)
                    {
                        throw e.InnerException;
                    }
                };
        }

        private Expression RestoreCurrentOperationExpression(ParameterExpression savedOperationExpression)
        {
            return Expression.Assign(
                Expression.MakeMemberAccess(
                    this.ContextParameter,
                    typeof(IBuilderContext).GetTypeInfo().GetDeclaredProperty("CurrentOperation")),
                    savedOperationExpression);
        }

        private Expression SaveCurrentOperationExpression(ParameterExpression saveExpression)
        {
            return Expression.Assign(
                saveExpression,
                Expression.MakeMemberAccess(
                    this.ContextParameter,
                    typeof(IBuilderContext).GetTypeInfo().GetDeclaredProperty("CurrentOperation")));
        }

        /// <summary>
        /// Helper method used by generated IL to look up a dependency resolver based on the given key.
        /// </summary>
        /// <param name="context">Current build context.</param>
        /// <param name="dependencyType">Type of the dependency being resolved.</param>
        /// <param name="resolverKey">Key the resolver was stored under.</param>
        /// <returns>The found dependency resolver.</returns>
<<<<<<< HEAD
        [System.Diagnostics.CodeAnalysis.SuppressMessage("Microsoft.Usage", "CA1801:ReviewUnusedParameters", MessageId = "context", Justification = "Obsolete method")]
        [System.Diagnostics.CodeAnalysis.SuppressMessage("Microsoft.Usage", "CA1801:ReviewUnusedParameters", MessageId = "dependencyType", Justification = "Obsolete method")]
        [System.Diagnostics.CodeAnalysis.SuppressMessage("Microsoft.Usage", "CA1801:ReviewUnusedParameters", MessageId = "resolverKey", Justification = "Obsolete method")]
=======
>>>>>>> 286a75b4
        [Obsolete("Resolvers are no longer stored as policies.")]
        [System.Diagnostics.CodeAnalysis.SuppressMessage("Microsoft.Usage", "CA1801:ReviewUnusedParameters", MessageId = "context", Justification = "Method is obsolete")]
        [System.Diagnostics.CodeAnalysis.SuppressMessage("Microsoft.Usage", "CA1801:ReviewUnusedParameters", MessageId = "resolverKey", Justification = "Method is obsolete")]
        public static IDependencyResolverPolicy GetResolver(IBuilderContext context, Type dependencyType, string resolverKey)
        {
            throw new NotSupportedException("This method is no longer used");
        }

        /// <summary>
        /// Helper method used by generated IL to look up a dependency resolver based on the given key.
        /// </summary>
        /// <param name="context">Current build context.</param>
        /// <param name="dependencyType">Type of the dependency being resolved.</param>
        /// <param name="resolver">The configured resolver.</param>
        /// <returns>The found dependency resolver.</returns>
        public static IDependencyResolverPolicy GetResolver(IBuilderContext context, Type dependencyType, IDependencyResolverPolicy resolver)
        {
            Guard.ArgumentNotNull(context, "context");

            var overridden = context.GetOverriddenResolver(dependencyType);
            return overridden ?? resolver;
        }
    }
}<|MERGE_RESOLUTION|>--- conflicted
+++ resolved
@@ -171,15 +171,10 @@
         /// <param name="dependencyType">Type of the dependency being resolved.</param>
         /// <param name="resolverKey">Key the resolver was stored under.</param>
         /// <returns>The found dependency resolver.</returns>
-<<<<<<< HEAD
+        [Obsolete("Resolvers are no longer stored as policies.")]
         [System.Diagnostics.CodeAnalysis.SuppressMessage("Microsoft.Usage", "CA1801:ReviewUnusedParameters", MessageId = "context", Justification = "Obsolete method")]
         [System.Diagnostics.CodeAnalysis.SuppressMessage("Microsoft.Usage", "CA1801:ReviewUnusedParameters", MessageId = "dependencyType", Justification = "Obsolete method")]
         [System.Diagnostics.CodeAnalysis.SuppressMessage("Microsoft.Usage", "CA1801:ReviewUnusedParameters", MessageId = "resolverKey", Justification = "Obsolete method")]
-=======
->>>>>>> 286a75b4
-        [Obsolete("Resolvers are no longer stored as policies.")]
-        [System.Diagnostics.CodeAnalysis.SuppressMessage("Microsoft.Usage", "CA1801:ReviewUnusedParameters", MessageId = "context", Justification = "Method is obsolete")]
-        [System.Diagnostics.CodeAnalysis.SuppressMessage("Microsoft.Usage", "CA1801:ReviewUnusedParameters", MessageId = "resolverKey", Justification = "Method is obsolete")]
         public static IDependencyResolverPolicy GetResolver(IBuilderContext context, Type dependencyType, string resolverKey)
         {
             throw new NotSupportedException("This method is no longer used");
