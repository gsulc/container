--- conflicted
+++ resolved
@@ -125,13 +125,8 @@
                 .RegisterType<ILogger, MockLogger>();
 
             ILogger logger = container.Resolve<ILogger>();
-<<<<<<< HEAD
             AssertExtensions.IsInstanceOfType(logger, typeof(MockLogger));
-            Assert.IsTrue(factoryWasCalled);            
-=======
-            Assert.IsInstanceOfType(logger, typeof(MockLogger));
-            Assert.IsTrue(factoryWasCalled);
->>>>>>> 286a75b4
+            Assert.IsTrue(factoryWasCalled);
         }
 
         [TestMethod]
