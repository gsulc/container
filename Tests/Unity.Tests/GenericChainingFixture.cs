﻿// Copyright (c) Microsoft Corporation. All rights reserved. See License.txt in the project root for license information.

using System;
using System.Collections.Generic;
using System.Reflection;
using Microsoft.Practices.Unity.TestSupport;
#if NETFX_CORE
using Microsoft.VisualStudio.TestPlatform.UnitTestFramework;
#elif __IOS__
using NUnit.Framework;
using TestClassAttribute = NUnit.Framework.TestFixtureAttribute;
using TestMethodAttribute = NUnit.Framework.TestAttribute;
using TestInitializeAttribute = NUnit.Framework.SetUpAttribute;
#else
using Microsoft.VisualStudio.TestTools.UnitTesting;
#endif

namespace Microsoft.Practices.Unity.Tests
{
    // Test fixture to verify generic object chaining.
    // Reported as a bug in http://www.codeplex.com/unity/Thread/View.aspx?ThreadId=27231
    [TestClass]
    public class GenericChainingFixture
    {
        [TestMethod]
        public void CanSpecializeGenericTypes()
        {
            IUnityContainer container = new UnityContainer()
                .RegisterType(typeof(ICommand<>), typeof(ConcreteCommand<>));
            ICommand<User> cmd = container.Resolve<ICommand<User>>();
            AssertExtensions.IsInstanceOfType(cmd, typeof(ConcreteCommand<User>));
        }

        [TestMethod]
        public void ConfiguringConstructorThatTakesOpenGenericTypeDoesNotThrow()
        {
            IUnityContainer container = new UnityContainer()
                .RegisterType(typeof(LoggingCommand<>),
                    new InjectionConstructor(new ResolvedParameter(typeof(ICommand<>), "concrete")));
        }

        [TestMethod]
        public void CanChainGenericTypes()
        {
            IUnityContainer container = new UnityContainer()
                .RegisterType(typeof(ICommand<>), typeof(LoggingCommand<>),
                    new InjectionConstructor(new ResolvedParameter(typeof(ICommand<>), "concrete")))
                .RegisterType(typeof(ICommand<>), typeof(ConcreteCommand<>), "concrete");

            ICommand<User> cmd = container.Resolve<ICommand<User>>();
            LoggingCommand<User> logCmd = (LoggingCommand<User>)cmd;

            Assert.IsNotNull(logCmd.Inner);
            AssertExtensions.IsInstanceOfType(logCmd.Inner, typeof(ConcreteCommand<User>));
        }

        [TestMethod]
        public void CanChainGenericTypesViaRegisterTypeMethod()
        {
            IUnityContainer container = new UnityContainer()
                .RegisterType(typeof(ICommand<>), typeof(LoggingCommand<>),
                    new InjectionConstructor(new ResolvedParameter(typeof(ICommand<>), "concrete")))
                .RegisterType(typeof(ICommand<>), typeof(ConcreteCommand<>), "concrete");

            ICommand<User> cmd = container.Resolve<ICommand<User>>();
            LoggingCommand<User> logCmd = (LoggingCommand<User>)cmd;

            Assert.IsNotNull(logCmd.Inner);
            AssertExtensions.IsInstanceOfType(logCmd.Inner, typeof(ConcreteCommand<User>));
        }

        [TestMethod]
        public void CanConfigureGenericMethodInjectionInContainer()
        {
            IUnityContainer container = new UnityContainer()
                .RegisterType(typeof(ICommand<>), typeof(LoggingCommand<>),
                    new InjectionConstructor(new ResolvedParameter(typeof(ICommand<>), "concrete")),
                    new InjectionMethod("ChainedExecute", new ResolvedParameter(typeof(ICommand<>), "inner")))
                .RegisterType(typeof(ICommand<>), typeof(ConcreteCommand<>), "concrete")
                .RegisterType(typeof(ICommand<>), typeof(ConcreteCommand<>), "inner");
        }

        [TestMethod]
        public void ConfiguredGenericMethodInjectionIsCalled()
        {
            IUnityContainer container = new UnityContainer()
                .RegisterType(typeof(ICommand<>), typeof(LoggingCommand<>),
                    new InjectionConstructor(new ResolvedParameter(typeof(ICommand<>), "concrete")),
                    new InjectionMethod("ChainedExecute", new ResolvedParameter(typeof(ICommand<>), "inner")))
                .RegisterType(typeof(ICommand<>), typeof(ConcreteCommand<>), "concrete")
                .RegisterType(typeof(ICommand<>), typeof(ConcreteCommand<>), "inner");

            ICommand<Account> result = container.Resolve<ICommand<Account>>();
            LoggingCommand<Account> lc = (LoggingCommand<Account>)result;

            Assert.IsTrue(lc.ChainedExecuteWasCalled);
        }

        [TestMethod]
        public void CanConfigureInjectionForNonGenericMethodOnGenericClass()
        {
            IUnityContainer container = new UnityContainer();
            container.RegisterType(typeof(ICommand<>), typeof(LoggingCommand<>),
                new InjectionConstructor(),
                new InjectionMethod("InjectMe"));

            ICommand<Account> result = container.Resolve<ICommand<Account>>();
            LoggingCommand<Account> logResult = (LoggingCommand<Account>)result;

            Assert.IsTrue(logResult.WasInjected);
        }

        [TestMethod]
        public void CanCallDefaultConstructorOnGeneric()
        {
            IUnityContainer container = new UnityContainer()
                .RegisterType(typeof(ICommand<>), typeof(LoggingCommand<>), new InjectionConstructor())
                .RegisterType(typeof(ICommand<>), typeof(ConcreteCommand<>), "inner");

            ICommand<User> result = container.Resolve<ICommand<User>>();
            AssertExtensions.IsInstanceOfType(result, typeof(LoggingCommand<User>));

            ICommand<Account> accountResult = container.Resolve<ICommand<Account>>();

<<<<<<< HEAD
            AssertExtensions.IsInstanceOfType(accountResult, typeof(LoggingCommand<Account>));

=======
            Assert.IsInstanceOfType(accountResult, typeof(LoggingCommand<Account>));
>>>>>>> 286a75b4
        }

        [TestMethod]
        public void CanConfigureInjectionForGenericProperty()
        {
            IUnityContainer container = new UnityContainer()
                .RegisterType(typeof(ICommand<>), typeof(LoggingCommand<>),
                    new InjectionConstructor(),
                    new InjectionProperty("Inner",
                        new ResolvedParameter(typeof(ICommand<>), "inner")))
                .RegisterType(typeof(ICommand<>), typeof(ConcreteCommand<>), "inner");
        }

        [TestMethod]
        public void GenericPropertyIsActuallyInjected()
        {
            IUnityContainer container = new UnityContainer()
                .RegisterType(typeof(ICommand<>), typeof(LoggingCommand<>),
                    new InjectionConstructor(),
                    new InjectionProperty("Inner",
                        new ResolvedParameter(typeof(ICommand<>), "inner")))
                .RegisterType(typeof(ICommand<>), typeof(ConcreteCommand<>), "inner");

            ICommand<Account> result = container.Resolve<ICommand<Account>>();

            LoggingCommand<Account> actualResult = (LoggingCommand<Account>)result;

            Assert.IsNotNull(actualResult.Inner);
<<<<<<< HEAD
            AssertExtensions.IsInstanceOfType(actualResult.inner, typeof(ConcreteCommand<Account>));
=======
            Assert.IsInstanceOfType(actualResult.Inner, typeof(ConcreteCommand<Account>));
>>>>>>> 286a75b4
        }

        [TestMethod]
        public void CanInjectNonGenericPropertyOnGenericClass()
        {
            IUnityContainer container = new UnityContainer()
                .RegisterType(typeof(ICommand<>), typeof(ConcreteCommand<>),
                    new InjectionProperty("NonGenericProperty"));

            ConcreteCommand<User> result = (ConcreteCommand<User>)(container.Resolve<ICommand<User>>());
            Assert.IsNotNull(result.NonGenericProperty);
        }

        [TestMethod]
        public void CanInjectNestedGenerics()
        {
            IUnityContainer container = new UnityContainer()
                .RegisterType(typeof(ICommand<>), typeof(LoggingCommand<>),
                new InjectionConstructor(new ResolvedParameter(typeof(ICommand<>), "concrete")))
                .RegisterType(typeof(ICommand<>), typeof(ConcreteCommand<>), "concrete");

            var cmd = container.Resolve<ICommand<Customer?>>();
            var logCmd = (LoggingCommand<Customer?>)cmd;

            Assert.IsNotNull(logCmd.Inner);
<<<<<<< HEAD
            AssertExtensions.IsInstanceOfType(logCmd.Inner, typeof(ConcreteCommand<Nullable<Customer>>));

=======
            Assert.IsInstanceOfType(logCmd.Inner, typeof(ConcreteCommand<Customer?>));
>>>>>>> 286a75b4
        }

        [TestMethod]
        public void ContainerControlledOpenGenericsAreDisposed()
        {
            var container = new UnityContainer()
                .RegisterType(typeof(ICommand<>), typeof(DisposableCommand<>),
                              new ContainerControlledLifetimeManager());

            var accountCommand = container.Resolve<ICommand<Account>>();
            var userCommand = container.Resolve<ICommand<User>>();

            container.Dispose();

            Assert.IsTrue(((DisposableCommand<Account>)accountCommand).Disposed);
            Assert.IsTrue(((DisposableCommand<User>)userCommand).Disposed);
        }
    }

    // Our generic interface 
    public interface ICommand<T>
    {
        void Execute(T data);
        void ChainedExecute(ICommand<T> inner);
    }

    // An implementation of ICommand that executes them.
    public class ConcreteCommand<T> : ICommand<T>
    {
        private object p = null;

        public void Execute(T data)
        {
        }

        public void ChainedExecute(ICommand<T> inner)
        {
        }

        public object NonGenericProperty
        {
            get { return p; }
            set { p = value; }
        }
    }

    // And a decorator implementation that wraps an Inner ICommand<>
    public class LoggingCommand<T> : ICommand<T>
    {
        private ICommand<T> inner;

        public bool ChainedExecuteWasCalled = false;
        public bool WasInjected = false;

        public LoggingCommand(ICommand<T> inner)
        {
            this.inner = inner;
        }

        public LoggingCommand()
        {
        }

        public ICommand<T> Inner
        {
            get { return inner; }
            set { inner = value; }
        }

        public void Execute(T data)
        {
            // do logging here
            Inner.Execute(data);
        }

        public void ChainedExecute(ICommand<T> innerCommand)
        {
            ChainedExecuteWasCalled = true;
        }

        public void InjectMe()
        {
            WasInjected = true;
        }
    }

    // Test class for lifetime and dispose with open generics
    public class DisposableCommand<T> : ICommand<T>, IDisposable
    {
        public bool Disposed { get; private set; }

        public void Execute(T data)
        {
        }

        public void ChainedExecute(ICommand<T> inner)
        {
        }

        public void Dispose()
        {
            Disposed = true;
        }
    }

    // A type with some nasty generics in the constructor
    public class Pathological<T1, T2>
    {
        public Pathological(ICommand<T2> cmd1, ICommand<T1> cmd2)
        {
        }

        public ICommand<T2> AProperty
        {
            get { return null; }
            set { }
        }
    }

    // A couple of sample objects we're stuffing into our commands
    public class User
    {
        public void DoSomething(string message)
        {
        }
    }

    public class Account
    {
    }

    // Value type used for testing nesting
    public struct Customer
    {
    }
}<|MERGE_RESOLUTION|>--- conflicted
+++ resolved
@@ -122,12 +122,7 @@
 
             ICommand<Account> accountResult = container.Resolve<ICommand<Account>>();
 
-<<<<<<< HEAD
             AssertExtensions.IsInstanceOfType(accountResult, typeof(LoggingCommand<Account>));
-
-=======
-            Assert.IsInstanceOfType(accountResult, typeof(LoggingCommand<Account>));
->>>>>>> 286a75b4
         }
 
         [TestMethod]
@@ -156,11 +151,7 @@
             LoggingCommand<Account> actualResult = (LoggingCommand<Account>)result;
 
             Assert.IsNotNull(actualResult.Inner);
-<<<<<<< HEAD
-            AssertExtensions.IsInstanceOfType(actualResult.inner, typeof(ConcreteCommand<Account>));
-=======
-            Assert.IsInstanceOfType(actualResult.Inner, typeof(ConcreteCommand<Account>));
->>>>>>> 286a75b4
+            AssertExtensions.IsInstanceOfType(actualResult.Inner, typeof(ConcreteCommand<Account>));
         }
 
         [TestMethod]
@@ -186,12 +177,7 @@
             var logCmd = (LoggingCommand<Customer?>)cmd;
 
             Assert.IsNotNull(logCmd.Inner);
-<<<<<<< HEAD
-            AssertExtensions.IsInstanceOfType(logCmd.Inner, typeof(ConcreteCommand<Nullable<Customer>>));
-
-=======
-            Assert.IsInstanceOfType(logCmd.Inner, typeof(ConcreteCommand<Customer?>));
->>>>>>> 286a75b4
+            AssertExtensions.IsInstanceOfType(logCmd.Inner, typeof(ConcreteCommand<Customer?>));
         }
 
         [TestMethod]
