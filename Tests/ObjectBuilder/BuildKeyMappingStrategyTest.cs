﻿// Copyright (c) Microsoft Corporation. All rights reserved. See License.txt in the project root for license information.

using Microsoft.Practices.Unity.TestSupport;
#if NETFX_CORE
using Microsoft.VisualStudio.TestPlatform.UnitTestFramework;
#elif __IOS__
using NUnit.Framework;
using TestClassAttribute = NUnit.Framework.TestFixtureAttribute;
using TestMethodAttribute = NUnit.Framework.TestAttribute;
using TestInitializeAttribute = NUnit.Framework.SetUpAttribute;
#else
using Microsoft.VisualStudio.TestTools.UnitTesting;
#endif

namespace Microsoft.Practices.ObjectBuilder2.Tests
{
    [TestClass]
    public class BuildKeyMappingStrategyTest
    {
        [TestMethod]
        public void CanMapGenericsWithIdenticalGenericParameters()
        {
            MockBuilderContext context = new MockBuilderContext();
            context.Policies.Set<IBuildKeyMappingPolicy>(new GenericTypeBuildKeyMappingPolicy(
                new NamedTypeBuildKey(typeof(ConcreteType<>))),
                new NamedTypeBuildKey(typeof(ITestType<>)));
            BuildKeyMappingStrategy strategy = new BuildKeyMappingStrategy();
            context.Strategies.Add(strategy);
            SpyStrategy spy = new SpyStrategy();
            context.Strategies.Add(spy);
            context.BuildKey = new NamedTypeBuildKey<ITestType<int>>();
            context.Strategies.ExecuteBuildUp(context);

            Assert.AreEqual(new NamedTypeBuildKey(typeof(ConcreteType<int>)), spy.BuildKey);
        }

        [TestMethod]
        public void CanMapGenericsWithANonTypeBuildKey()
        {
            MockBuilderContext context = new MockBuilderContext();
            context.Policies.Set<IBuildKeyMappingPolicy>(
                new GenericTypeBuildKeyMappingPolicy(new NamedTypeBuildKey(typeof(ConcreteType<>), "two")),
                new NamedTypeBuildKey(typeof(ITestType<>), "one"));

            BuildKeyMappingStrategy strategy = new BuildKeyMappingStrategy();
            context.Strategies.Add(strategy);
            SpyStrategy spy = new SpyStrategy();
            context.Strategies.Add(spy);
            context.BuildKey = new NamedTypeBuildKey(typeof(ITestType<int>), "one");
            context.Strategies.ExecuteBuildUp(context);

<<<<<<< HEAD
            AssertExtensions.IsInstanceOfType(spy.BuildKey, typeof (NamedTypeBuildKey));
            Assert.AreEqual(typeof(ConcreteType<int>), spy.BuildKey.Type);
=======
            Assert.IsInstanceOfType(spy.BuildKey, typeof(NamedTypeBuildKey));
            Assert.AreEqual<object>(typeof(ConcreteType<int>), spy.BuildKey.Type);
>>>>>>> 286a75b4
            Assert.AreEqual("two", spy.BuildKey.Name);
        }

        [TestMethod]
        public void CanMapInterfacesToConcreteTypes()
        {
            MockBuilderContext context = new MockBuilderContext();
            context.Policies.Set<IBuildKeyMappingPolicy>(new BuildKeyMappingPolicy(new NamedTypeBuildKey<ConcreteType>()),
                new NamedTypeBuildKey<ITestType>());
            BuildKeyMappingStrategy strategy = new BuildKeyMappingStrategy();
            context.Strategies.Add(strategy);
            SpyStrategy spy = new SpyStrategy();
            context.Strategies.Add(spy);
            context.BuildKey = new NamedTypeBuildKey<ITestType>();
            context.Strategies.ExecuteBuildUp(context);

            Assert.AreEqual(new NamedTypeBuildKey(typeof(ConcreteType)), spy.BuildKey);
        }

        [TestMethod]
        public void MappingStrategyActuallyReturnsTheBuildKeyThePolicySpecifies()
        {
            MockBuilderContext context = new MockBuilderContext();
            NamedTypeBuildKey fromKey = new NamedTypeBuildKey(typeof(ConcreteType), "id");
            NamedTypeBuildKey toKey = new NamedTypeBuildKey(typeof(ITestType), "id");
            context.Policies.Set<IBuildKeyMappingPolicy>(new BuildKeyMappingPolicy(toKey), fromKey);
            BuildKeyMappingStrategy strategy = new BuildKeyMappingStrategy();
            context.Strategies.Add(strategy);
            SpyStrategy spy = new SpyStrategy();
            context.Strategies.Add(spy);
            context.BuildKey = fromKey;
            context.Existing = null;
            context.Strategies.ExecuteBuildUp(context);

<<<<<<< HEAD
            AssertExtensions.IsInstanceOfType(spy.BuildKey, typeof (NamedTypeBuildKey));
=======
            Assert.IsInstanceOfType(spy.BuildKey, typeof(NamedTypeBuildKey));
>>>>>>> 286a75b4
            Assert.AreEqual(toKey, spy.BuildKey);
        }

        private class ConcreteType : ITestType { }

        private class ConcreteType<T> : ITestType<T> { }

        private interface ITestType { }

        private interface ITestType<T> { }

        private class SpyStrategy : BuilderStrategy
        {
            public NamedTypeBuildKey BuildKey;

            public override void PreBuildUp(IBuilderContext context)
            {
                this.BuildKey = context.BuildKey;
            }
        }
    }
}<|MERGE_RESOLUTION|>--- conflicted
+++ resolved
@@ -49,13 +49,8 @@
             context.BuildKey = new NamedTypeBuildKey(typeof(ITestType<int>), "one");
             context.Strategies.ExecuteBuildUp(context);
 
-<<<<<<< HEAD
-            AssertExtensions.IsInstanceOfType(spy.BuildKey, typeof (NamedTypeBuildKey));
+            AssertExtensions.IsInstanceOfType(spy.BuildKey, typeof(NamedTypeBuildKey));
             Assert.AreEqual(typeof(ConcreteType<int>), spy.BuildKey.Type);
-=======
-            Assert.IsInstanceOfType(spy.BuildKey, typeof(NamedTypeBuildKey));
-            Assert.AreEqual<object>(typeof(ConcreteType<int>), spy.BuildKey.Type);
->>>>>>> 286a75b4
             Assert.AreEqual("two", spy.BuildKey.Name);
         }
 
@@ -90,11 +85,7 @@
             context.Existing = null;
             context.Strategies.ExecuteBuildUp(context);
 
-<<<<<<< HEAD
-            AssertExtensions.IsInstanceOfType(spy.BuildKey, typeof (NamedTypeBuildKey));
-=======
-            Assert.IsInstanceOfType(spy.BuildKey, typeof(NamedTypeBuildKey));
->>>>>>> 286a75b4
+            AssertExtensions.IsInstanceOfType(spy.BuildKey, typeof(NamedTypeBuildKey));
             Assert.AreEqual(toKey, spy.BuildKey);
         }
 
